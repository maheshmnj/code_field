import 'dart:async';
import 'dart:math';

import 'package:flutter/material.dart';
import 'package:flutter/rendering.dart';
import 'package:flutter/services.dart';
import 'package:linked_scroll_controller/linked_scroll_controller.dart';
import './code_controller.dart';

class LineNumberController extends TextEditingController {
  final TextSpan Function(int, TextStyle?)? lineNumberBuilder;

  LineNumberController(this.lineNumberBuilder);

  @override
  TextSpan buildTextSpan(
      {required BuildContext context, TextStyle? style, bool? withComposing}) {
    final children = <TextSpan>[];
    final list = text.split("\n");
    for (int k = 0; k < list.length; k++) {
      final el = list[k];
      final number = int.parse(el);
      var textSpan = TextSpan(text: el, style: style);
      if (lineNumberBuilder != null)
        textSpan = lineNumberBuilder!(number, style);
      children.add(textSpan);
      if (k < list.length - 1) children.add(TextSpan(text: "\n"));
    }
    return TextSpan(children: children, style: style);
  }
}

class LineNumberStyle {
  /// Width of the line number column
  final double width;

  /// Alignment of the numbers in the column
  final TextAlign textAlign;

  /// Style of the numbers
  final TextStyle? textStyle;

  /// Background of the line number column
  final Color? background;

  /// Central horizontal margin between the numbers and the code
  final double margin;

  const LineNumberStyle({
    this.width = 42.0,
    this.textAlign = TextAlign.right,
    this.margin = 10.0,
    this.textStyle,
    this.background,
  });
}

class CodeField extends StatefulWidget {
  /// {@macro flutter.widgets.textField.minLines}
  final int? minLines;

  /// {@macro flutter.widgets.textField.maxLInes}
  final int? maxLines;

  /// {@macro flutter.widgets.textField.expands}
  final bool expands;

<<<<<<< HEAD
  /// defines whether to show/hide line numbers
  ///
  ///  defaults to `true`
  final bool showLines;
=======
  /// Whether overflowing lines should wrap around or make the field scrollable horizontally
  final bool wrap;
>>>>>>> 9b7171b4

  /// A CodeController instance to apply language highlight, themeing and modifiers
  final CodeController controller;

  /// A LineNumberStyle instance to tweak the line number column styling
  final LineNumberStyle lineNumberStyle;

  /// {@macro flutter.widgets.textField.cursorColor}
  final Color? cursorColor;

  /// {@macro flutter.widgets.textField.textStyle}
  final TextStyle? textStyle;

  /// A way to replace specific line numbers by a custom TextSpan
  final TextSpan Function(int, TextStyle?)? lineNumberBuilder;

<<<<<<< HEAD
  /// callback when the textfield text changes
  final Function(String)? onChange;

  final Function? onTap;

  final Color? backgroundColor;
=======
  /// {@macro flutter.widgets.textField.enabled}
  final bool? enabled;

  final Color? background;
>>>>>>> 9b7171b4
  final EdgeInsets padding;
  final EdgeInsets margin;
  final Decoration? decoration;
  final TextSelectionThemeData? textSelectionTheme;
  final FocusNode? focusNode;

  CodeField({
    Key? key,
    required this.controller,
    this.minLines,
    this.maxLines,
    this.expands = false,
<<<<<<< HEAD
    this.backgroundColor,
=======
    this.wrap = false,
    this.background,
>>>>>>> 9b7171b4
    this.decoration,
    this.textStyle,
    this.onTap,
    this.onChange,
    this.showLines = true,
    this.padding = const EdgeInsets.symmetric(),
    this.margin = const EdgeInsets.symmetric(),
    this.lineNumberStyle = const LineNumberStyle(),
    this.enabled,
    this.cursorColor,
    this.textSelectionTheme,
    this.lineNumberBuilder,
<<<<<<< HEAD
  })  : assert(
            backgroundColor == null || decoration == null,
            'Cannot provide both a background and a decoration\n'
            'To provide both, use "decoration: BoxDecoration(color: backgroundColor)".'),
        super(key: key);
=======
    this.focusNode,
  }) : super(key: key);
>>>>>>> 9b7171b4

  @override
  CodeFieldState createState() => CodeFieldState();
}

class CodeFieldState extends State<CodeField> {
// Add a controller
  LinkedScrollControllerGroup? _controllers;
  ScrollController? _numberScroll;
  ScrollController? _codeScroll;
  LineNumberController? _numberController;
  //
  StreamSubscription<bool>? _keyboardVisibilitySubscription;
  FocusNode? _focusNode;
  String? lines;
  String longestLine = "";

  @override
  void initState() {
    super.initState();
    _controllers = LinkedScrollControllerGroup();
    _numberScroll = _controllers?.addAndGet();
    _codeScroll = _controllers?.addAndGet();
    _numberController = LineNumberController(widget.lineNumberBuilder);
    widget.controller.addListener(_onTextChanged);
    _focusNode = widget.focusNode ?? FocusNode();
    _focusNode!.attach(context, onKey: _onKey);

    _onTextChanged();
  }

  KeyEventResult _onKey(FocusNode node, RawKeyEvent event) {
    return widget.controller.onKey(event);
  }

  @override
  void dispose() {
    widget.controller.removeListener(_onTextChanged);
    _numberScroll?.dispose();
    _codeScroll?.dispose();
    _numberController?.dispose();
    _keyboardVisibilitySubscription?.cancel();
    super.dispose();
  }

  void rebuild() {
    setState(() {});
  }

  void _onTextChanged() {
    // Rebuild line number
    final str = widget.controller.text.split("\n");
    final buf = <String>[];
    for (var k = 0; k < str.length; k++) {
      buf.add((k + 1).toString());
    }
    _numberController?.text = buf.join("\n");
    // Find longest line
    longestLine = "";
    widget.controller.text.split("\n").forEach((line) {
      if (line.length > longestLine.length) longestLine = line;
    });
    setState(() {});
  }

  // Wrap the codeField in a horizontal scrollView
  Widget _wrapInScrollView(
      Widget codeField, TextStyle textStyle, double minWidth) {
    final leftPad = widget.lineNumberStyle.margin / 2;
    final intrinsic = IntrinsicWidth(
      child: Column(
        mainAxisSize: MainAxisSize.min,
        crossAxisAlignment: CrossAxisAlignment.stretch,
        children: [
          ConstrainedBox(
            constraints: BoxConstraints(
              maxHeight: 0.0,
              minWidth: max(minWidth - leftPad, 0.0),
            ),
            child: Padding(
              child: Text(longestLine, style: textStyle),
              padding: const EdgeInsets.only(right: 16.0),
            ), // Add extra padding
          ),
          widget.expands ? Expanded(child: codeField) : codeField,
        ],
      ),
    );

    return SingleChildScrollView(
      padding: EdgeInsets.only(
        left: leftPad,
        right: widget.padding.right,
      ),
      scrollDirection: Axis.horizontal,
      child: intrinsic,
    );
  }

  @override
  Widget build(BuildContext context) {
    // Default color scheme
    const ROOT_KEY = 'root';
    final defaultBg = Colors.black;
    final defaultText = Colors.grey.shade200;

    final theme = widget.controller.theme;
    Color? backgroundCol = widget.backgroundColor ??
        theme?[ROOT_KEY]?.backgroundColor ??
        defaultBg;

    if (widget.decoration != null) {
      backgroundCol = null;

      // TODO: Handle if decoration Color not specified
    }
    TextStyle textStyle = widget.textStyle ?? TextStyle();
    textStyle = textStyle.copyWith(
      color: textStyle.color ?? theme?[ROOT_KEY]?.color ?? defaultText,
      fontSize: textStyle.fontSize ?? 16.0,
    );
    TextStyle numberTextStyle = widget.lineNumberStyle.textStyle ?? TextStyle();
    final numberColor =
        (theme?[ROOT_KEY]?.color ?? defaultText).withOpacity(0.7);
    // Copy important attributes
    numberTextStyle = numberTextStyle.copyWith(
      color: numberTextStyle.color ?? numberColor,
      fontSize: textStyle.fontSize,
      fontFamily: textStyle.fontFamily,
    );
    final cursorColor =
        widget.cursorColor ?? theme?[ROOT_KEY]?.color ?? defaultText;

    final lineNumberCol = TextField(
      scrollPadding: widget.padding,
      style: numberTextStyle,
      controller: _numberController,
      enabled: false,
      minLines: widget.minLines,
      maxLines: widget.maxLines,
      expands: widget.expands,
      scrollController: _numberScroll,
      decoration: InputDecoration(
        disabledBorder: InputBorder.none,
      ),
      textAlign: widget.lineNumberStyle.textAlign,
    );

    final numberCol = Container(
      width: widget.lineNumberStyle.width,
      padding: EdgeInsets.only(
        left: widget.padding.left,
        right: widget.lineNumberStyle.margin / 2,
      ),
      color: widget.lineNumberStyle.background,
      child: lineNumberCol,
    );

    final codeField = TextField(
      focusNode: _focusNode,
      scrollPadding: widget.padding,
      style: textStyle,
      controller: widget.controller,
      minLines: widget.minLines,
      maxLines: widget.maxLines,
      expands: widget.expands,
      onTap: () => widget.onTap!(),
      onChanged: (x) => widget.onChange!(x),
      scrollController: _codeScroll,
      decoration: InputDecoration(
        disabledBorder: InputBorder.none,
        border: InputBorder.none,
        focusedBorder: InputBorder.none,
      ),
      cursorColor: cursorColor,
      autocorrect: false,
      enableSuggestions: false,
      enabled: widget.enabled,
    );

    final codeCol = Theme(
      data: Theme.of(context).copyWith(
        textSelectionTheme: widget.textSelectionTheme,
      ),
      child: LayoutBuilder(
        builder: (BuildContext context, BoxConstraints constraints) {
          // Control horizontal scrolling
          return widget.wrap
              ? codeField
              : _wrapInScrollView(codeField, textStyle, constraints.maxWidth);
        },
      ),
    );
    return Container(
      decoration: widget.decoration,
      color: backgroundCol,
      padding: widget.padding,
      margin: widget.margin,
      child: Row(
        crossAxisAlignment: CrossAxisAlignment.start,
        children: [
          widget.showLines ? numberCol : Container(),
          Expanded(child: codeCol),
        ],
      ),
    );
  }
}<|MERGE_RESOLUTION|>--- conflicted
+++ resolved
@@ -65,15 +65,13 @@
   /// {@macro flutter.widgets.textField.expands}
   final bool expands;
 
-<<<<<<< HEAD
   /// defines whether to show/hide line numbers
   ///
   ///  defaults to `true`
   final bool showLines;
-=======
+
   /// Whether overflowing lines should wrap around or make the field scrollable horizontally
   final bool wrap;
->>>>>>> 9b7171b4
 
   /// A CodeController instance to apply language highlight, themeing and modifiers
   final CodeController controller;
@@ -90,19 +88,17 @@
   /// A way to replace specific line numbers by a custom TextSpan
   final TextSpan Function(int, TextStyle?)? lineNumberBuilder;
 
-<<<<<<< HEAD
   /// callback when the textfield text changes
   final Function(String)? onChange;
 
   final Function? onTap;
 
   final Color? backgroundColor;
-=======
+
   /// {@macro flutter.widgets.textField.enabled}
   final bool? enabled;
 
   final Color? background;
->>>>>>> 9b7171b4
   final EdgeInsets padding;
   final EdgeInsets margin;
   final Decoration? decoration;
@@ -115,12 +111,9 @@
     this.minLines,
     this.maxLines,
     this.expands = false,
-<<<<<<< HEAD
     this.backgroundColor,
-=======
     this.wrap = false,
     this.background,
->>>>>>> 9b7171b4
     this.decoration,
     this.textStyle,
     this.onTap,
@@ -133,16 +126,8 @@
     this.cursorColor,
     this.textSelectionTheme,
     this.lineNumberBuilder,
-<<<<<<< HEAD
-  })  : assert(
-            backgroundColor == null || decoration == null,
-            'Cannot provide both a background and a decoration\n'
-            'To provide both, use "decoration: BoxDecoration(color: backgroundColor)".'),
-        super(key: key);
-=======
     this.focusNode,
   }) : super(key: key);
->>>>>>> 9b7171b4
 
   @override
   CodeFieldState createState() => CodeFieldState();
